apiVersion: kustomize.config.k8s.io/v1beta1
kind: Kustomization

resources:
  - deployment.yaml
<<<<<<< HEAD
=======
  - vpa.yaml
>>>>>>> e0ecba70
  - hpa.yaml
  - pdb.yaml
  - istio-gateway.yaml
  - istio-virtualservice.yaml
  - service.yaml
  - serviceaccount.yaml
  - auth.yaml
  - certificate-hugecat.yaml

generatorOptions:
  disableNameSuffixHash: true

configMapGenerator:
  - name: portfolio-config
    behavior: create
    literals:
      - NODE_ENV=production
      - NEXTAUTH_URL=https://www.cat-herding.net
      - AZURE_DEPLOYMENT=true

secretGenerator:
  - name: portfolio-secrets
    behavior: create
    literals:
      - NEXTAUTH_SECRET=change-me-in-production
      - ADMIN_EMAIL=admin@cat-herding.net
      - ADMIN_PASSWORD=change-me-in-production
      - ADMIN_NAME=Portfolio Admin
  - name: portfolio-db-secret
    behavior: create
    literals:
      - DATABASE_URL=postgresql://portfolio:change-me@localhost:5432/portfolio<|MERGE_RESOLUTION|>--- conflicted
+++ resolved
@@ -3,10 +3,7 @@
 
 resources:
   - deployment.yaml
-<<<<<<< HEAD
-=======
   - vpa.yaml
->>>>>>> e0ecba70
   - hpa.yaml
   - pdb.yaml
   - istio-gateway.yaml
